--- conflicted
+++ resolved
@@ -876,7 +876,6 @@
 
                                     match res.json::<APIValidatorVerifyBatchResponse>().await {
                                         Ok(res_json_verify) => {
-<<<<<<< HEAD
                                             let registered_keys: Vec<BlsPublicKey> = res_json_verify.data.iter()
                                                 .filter_map(|(key, verify_result)| {
                                                     if verify_result.result == 0 {
@@ -915,30 +914,6 @@
                                                 }
                                                 if keys_with_invalid_signature.len() > 0 {
                                                     error!(number = keys_with_invalid_signature.len(), invalid_signature = ?keys_with_invalid_signature);
-=======
-                                            let registered_keys: Vec<BlsPublicKey> =
-                                                res_json_verify
-                                                    .data
-                                                    .iter()
-                                                    .filter_map(|(key, verify_result)| {
-                                                        if verify_result.result == 0
-                                                            || verify_result.result == 3
-                                                        {
-                                                            Some(*key)
-                                                        } else {
-                                                            error!("invalid signature");
-                                                            None
-                                                        }
-                                                    })
-                                                    .collect();
-                                            if res_json_verify.success
-                                                && !registered_keys.is_empty()
-                                            {
-                                                if self.config.extra.enable_pricer {
-                                                    info!("successful registration, the default pricer can now sell preconfs on ETHGas on behalf of you!");
-                                                } else {
-                                                    info!("successful registration, you can now sell preconfs on ETHGas!");
->>>>>>> 1351da01
                                                 }
                                             } else {
                                                 let err_msg = res_json_verify
