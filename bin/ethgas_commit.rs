use alloy::{
    hex::encode,
    primitives::{FixedBytes, B256},
    signers::{local::PrivateKeySigner, Signer},
    sol,
    sol_types::{eip712_domain, SolStruct},
};
use commit_boost::prelude::*;
use cookie::Cookie;
use eyre::Result;
use lazy_static::lazy_static;
use prometheus::{IntCounter, Registry};
use reqwest::{Client, Url};
use rust_decimal::Decimal;
use serde::{Deserialize, Serialize};
<<<<<<< HEAD
use std::{collections::HashMap, env, error::Error, str::FromStr, time::Duration};
use tokio::time::sleep;
use tokio_retry::{strategy::FixedInterval, Retry};
use tracing::{error, info, warn};
=======
use std::{collections::HashMap, env, error::Error, path::PathBuf, str::FromStr, time::Duration};
use tokio::time::sleep;
use tokio_retry::{strategy::FixedInterval, Retry};
use tracing::{error, info, warn};
// use serde_json::Value;
>>>>>>> 96015de5

// You can define custom metrics and a custom registry for the business logic of
// your module. These will be automatically scaped by the Prometheus server
lazy_static! {
    pub static ref MY_CUSTOM_REGISTRY: prometheus::Registry =
        Registry::new_custom(Some("ethgas_commit".to_string()), None)
            .expect("Failed to create metrics registry");
    pub static ref SIG_RECEIVED_COUNTER: IntCounter = IntCounter::new(
        "signature_received",
        "successful signatures requests received"
    )
    .expect("Failed to create signature counter");
}

struct EthgasExchangeService {
    exchange_api_base: String,
    chain_id: Option<String>, // not required, only for backward compatibility
    entity_name: String,
    eoa_signing_key: B256,
}

struct EthgasCommitService {
    config: StartCommitModuleConfig<ExtraConfig>,
    access_jwt: String,
    refresh_jwt: String,
    mux_pubkeys: Vec<BlsPublicKey>,
}

// Extra configurations parameters can be set here and will be automatically
// parsed from the .self.config.toml file These parameters will be in the .extra
// field of the StartModuleConfig<ExtraConfig> struct you get after calling
// `load_commit_module_config::<ExtraConfig>()`
#[derive(Debug, Deserialize)]
struct ExtraConfig {
    exchange_api_base: String,
    chain_id: Option<String>, // not required, only for backward compatibility
    entity_name: String,
    overall_wait_interval_in_second: u32,
    api_wait_interval_in_ms: Option<u32>,
    enable_pricer: bool,
    registration_mode: String,
    enable_registration: bool,
    enable_builder: bool,
    collateral_per_slot: String,
    builder_pubkey: BlsPublicKey,
    is_jwt_provided: bool,
    eoa_signing_key: Option<B256>,
    access_jwt: Option<String>,
    refresh_jwt: Option<String>,
<<<<<<< HEAD
    ssv_node_operator_owner_signing_keys: Option<Vec<B256>>,
    ssv_node_operator_owner_validator_pubkeys: Option<Vec<Vec<BlsPublicKey>>>,
=======
    ssv_node_operator_owner_keystores: Option<Vec<SsvKeystoreConfig>>,
    ssv_node_operator_owner_validator_pubkeys: Option<Vec<Vec<BlsPublicKey>>>,
}

#[derive(Debug, Deserialize)]
struct SsvKeystoreConfig {
    keystore_path: PathBuf,
    password_path: PathBuf,
>>>>>>> 96015de5
}

#[derive(Debug, TreeHash, Deserialize)]
#[serde(rename_all = "camelCase")]
struct RegisteredInfo {
    eoa_address: alloy::primitives::Address,
}

#[derive(Debug, TreeHash, Deserialize)]
struct SigningData {
    object_root: [u8; 32],
    signing_domain: [u8; 32],
}

#[derive(Debug, Deserialize)]
#[serde(rename_all = "camelCase")]
struct Domain {
    name: String,
    version: String,
<<<<<<< HEAD
    chain_id: u64,
    verifying_contract: alloy::primitives::Address,
=======
    chainId: u64,
    verifyingContract: alloy::primitives::Address,
>>>>>>> 96015de5
}

#[derive(Debug, Deserialize)]
struct Message {
    hash: String,
    message: String,
    domain: String,
}

#[derive(Debug, Deserialize)]
struct Eip712Message {
    message: Message,
    domain: Domain,
}

#[derive(Debug, Deserialize)]
#[serde(rename_all = "camelCase")]
struct MessageSsv {
<<<<<<< HEAD
    user_id: String,
    user_address: String,
    verify_type: String,
=======
    userId: String,
    userAddress: String,
    verifyType: String,
>>>>>>> 96015de5
}

#[derive(Debug, Deserialize)]
struct Eip712MessageSsv {
    message: MessageSsv,
    domain: Domain,
}

#[derive(Debug, Deserialize)]
struct APILoginResponse {
    success: bool,
    data: APILoginResponseData,
}

#[derive(Debug, Deserialize)]
#[serde(rename_all = "camelCase")]
struct APILoginResponseData {
    eip712_message: String,
}

#[derive(Debug, Deserialize)]
struct APILoginVerifyResponse {
    success: bool,
    data: APILoginVerifyResponseData,
}

#[derive(Debug, Deserialize)]
#[serde(rename_all = "camelCase")]
struct APILoginVerifyResponseData {
<<<<<<< HEAD
    access_token: AccessToken,
=======
    accessToken: AccessToken,
>>>>>>> 96015de5
}

#[derive(Debug, Deserialize)]
struct APIUserUpdateResponse {
    success: bool,
    data: APIUserUpdateResponseData,
}

#[derive(Debug, Deserialize)]
struct APIUserUpdateResponseData {
    user: APIUserUpdateResponseDataUser,
}

#[derive(Debug, Deserialize)]
#[serde(rename_all = "camelCase")]
struct APIUserUpdateResponseDataUser {
<<<<<<< HEAD
    display_name: String,
=======
    displayName: String,
>>>>>>> 96015de5
}

#[derive(Debug, Deserialize)]
struct AccessToken {
    token: String,
}

#[derive(Debug, Deserialize)]
struct APIValidatorRegisterResponse {
    success: bool,
    data: APIValidatorRegisterResponseData,
}

#[derive(Debug, Deserialize)]
struct APIValidatorRegisterResponseData {
    message: Option<RegisteredInfo>,
}

#[derive(Debug, Deserialize)]
struct APIValidatorDeregisterResponse {
    success: bool,
    data: APIValidatorDeregisterResponseData,
}

#[derive(Debug, Deserialize)]
struct APIValidatorDeregisterResponseData {
    deleted: Vec<BlsPublicKey>,
}

#[derive(Debug, Deserialize)]
#[serde(rename_all = "camelCase")]
struct APIValidatorVerifyBatchResponse {
    success: bool,
    data: HashMap<BlsPublicKey, ValidatorVerifyResult>,
<<<<<<< HEAD
    error_msg_key: Option<String>,
=======
    errorMsgKey: Option<String>,
>>>>>>> 96015de5
}

#[derive(Debug, Deserialize)]
struct ValidatorVerifyResult {
    result: u8,
    description: String,
}

#[derive(Debug, Deserialize)]
struct APISsvNodeOperatorRegisterResponse {
    success: bool,
    data: APISsvNodeOperatorRegisterResponseData,
}

#[derive(Debug, Deserialize)]
#[serde(rename_all = "camelCase")]
struct APISsvNodeOperatorRegisterResponseData {
    available: bool,
    message_to_sign: Option<String>,
}

#[derive(Debug, Deserialize)]
#[serde(rename_all = "camelCase")]
struct APISsvNodeOperatorVerifyResponse {
    success: bool,
<<<<<<< HEAD
    error_msg_key: Option<String>,
}

#[derive(Debug, Deserialize)]
#[serde(rename_all = "camelCase")]
struct APISsvValidatorRegisterResponse {
    success: bool,
    error_msg_key: Option<String>,
=======
    errorMsgKey: Option<String>,
}

#[derive(Debug, Deserialize)]
struct APISsvValidatorRegisterResponse {
    success: bool,
    errorMsgKey: Option<String>,
>>>>>>> 96015de5
    data: APISsvValidatorRegisterResponseData,
}

#[derive(Debug, Deserialize)]
struct APISsvValidatorRegisterResponseData {
    validators: Option<Vec<BlsPublicKey>>,
}

#[derive(Debug, Deserialize)]
<<<<<<< HEAD
#[serde(rename_all = "camelCase")]
struct APISsvValidatorDeregisterResponse {
    success: bool,
    error_msg_key: Option<String>,
=======
struct APISsvValidatorDeregisterResponse {
    success: bool,
    errorMsgKey: Option<String>,
>>>>>>> 96015de5
    data: APISsvValidatorDeregisterResponseData,
}

#[derive(Debug, Deserialize)]
struct APISsvValidatorDeregisterResponseData {
    removed: Vec<BlsPublicKey>,
}

#[derive(Debug, Deserialize)]
struct APIEnablePricerResponse {
    success: bool,
}

#[derive(Debug, Deserialize)]
struct APIEnableBuilderResponse {
    success: bool,
}

#[derive(Debug, Deserialize)]
struct APICollateralPerSlotResponse {
    success: bool,
}

async fn generate_eip712_signature(
    eip712_message_str: &str,
    signer: &PrivateKeySigner,
) -> Result<String> {
    sol! {
        #[allow(missing_docs)]
        #[derive(Serialize)]
        struct data {
            string hash;
            string message;
            string domain;
        }
    }

    let eip712_message: Eip712Message = serde_json::from_str(eip712_message_str)
        .map_err(|e| eyre::eyre!("Failed to parse EIP712 message: {}", e))?;

    let domain = eip712_domain! {
        name: eip712_message.domain.name,
        version: eip712_message.domain.version,
        chain_id: eip712_message.domain.chain_id,
        verifying_contract: eip712_message.domain.verifying_contract,
    };

    let message = data {
        hash: eip712_message.message.hash.clone(),
        message: eip712_message.message.message,
        domain: eip712_message.message.domain,
    };

    let hash = message.eip712_signing_hash(&domain);
    let signature = signer.sign_hash(&hash).await?;
    Ok(encode(signature.as_bytes()))
}

async fn generate_eip712_signature_for_ssv(
    eip712_message_str: &str,
    signer: &PrivateKeySigner,
) -> Result<String> {
    sol! {
        #[allow(missing_docs)]
        #[derive(Serialize)]
        struct data {
            string userId;
            string userAddress;
            string verifyType;
        }
    }

    let eip712_message: Eip712MessageSsv = serde_json::from_str(eip712_message_str)
        .map_err(|e| eyre::eyre!("Failed to parse EIP712 message: {}", e))?;

    let domain = eip712_domain! {
        name: eip712_message.domain.name,
        version: eip712_message.domain.version,
        chain_id: eip712_message.domain.chain_id,
        verifying_contract: eip712_message.domain.verifying_contract,
    };

    let message = data {
<<<<<<< HEAD
        userId: eip712_message.message.user_id,
        userAddress: eip712_message.message.user_address,
        verifyType: eip712_message.message.verify_type,
=======
        userId: eip712_message.message.userId,
        userAddress: eip712_message.message.userAddress,
        verifyType: eip712_message.message.verifyType,
>>>>>>> 96015de5
    };

    let hash = message.eip712_signing_hash(&domain);
    let signature = signer.sign_hash(&hash).await?;
    Ok(encode(signature.as_bytes()))
}

impl EthgasExchangeService {
    pub async fn login(self) -> Result<(String, String)> {
        let client = Client::new();
        let signer = PrivateKeySigner::from_bytes(&self.eoa_signing_key)
            .map_err(|e| eyre::eyre!("Failed to create signer: {}", e))?;
        info!("your EOA address: {}", signer.clone().address());
        let mut exchange_api_url = Url::parse(&format!(
            "{}{}",
            self.exchange_api_base, "/api/v1/user/login"
        ))?;
        let mut res = client
            .post(exchange_api_url.to_string())
            .query(&[("addr", signer.clone().address())])
            .query(&[("chainId", self.chain_id.clone())])
            .send()
            .await?;

        let res_json_login = res.json::<APILoginResponse>().await?;

        let eip712_message: Eip712Message =
<<<<<<< HEAD
            serde_json::from_str(&res_json_login.data.eip712_message)
                .map_err(|e| eyre::eyre!("Failed to parse EIP712 message: {}", e))?;
        let signature_hex =
            generate_eip712_signature(&res_json_login.data.eip712_message, &signer).await?;
=======
            serde_json::from_str(&res_json_login.data.eip712Message)
                .map_err(|e| eyre::eyre!("Failed to parse EIP712 message: {}", e))?;
        let signature_hex =
            generate_eip712_signature(&res_json_login.data.eip712Message, &signer).await?;
>>>>>>> 96015de5
        exchange_api_url = Url::parse(&format!(
            "{}{}",
            self.exchange_api_base, "/api/v1/user/login/verify"
        ))?;
        res = client
            .post(exchange_api_url.to_string())
            .header("User-Agent", "cb_ethgas_commit")
            .query(&[("addr", signer.clone().address())])
            .query(&[("nonceHash", eip712_message.message.hash)])
            .query(&[("signature", signature_hex)])
            .send()
            .await?;
        let refresh_jwt: String;
        if let Some(set_cookie) = res.headers().get("Set-Cookie") {
            let cookie_str = set_cookie.to_str().expect("cannot parse cookie");
            let cookie = Cookie::parse(cookie_str)?;
            info!("successfully obtained refresh jwt from the exchange");
            refresh_jwt = cookie.value().to_string();
        } else {
<<<<<<< HEAD
            return Err(std::io::Error::other("Set-Cookie header not found").into());
=======
            return Err(std::io::Error::new(
                std::io::ErrorKind::Other,
                "Set-Cookie header not found",
            )
            .into());
>>>>>>> 96015de5
        }
        let res_text_login_verify = res.text().await?;
        let res_json_verify: APILoginVerifyResponse = serde_json::from_str(&res_text_login_verify)
            .expect("Failed to parse login verification response");
        info!("successfully obtained access jwt from the exchange");
        exchange_api_url = Url::parse(&format!(
            "{}{}",
            self.exchange_api_base, "/api/v1/user/update"
        ))?;
        res = client
            .post(exchange_api_url.to_string())
            .header(
                "Authorization",
<<<<<<< HEAD
                format!("Bearer {}", res_json_verify.data.access_token.token),
=======
                format!("Bearer {}", res_json_verify.data.accessToken.token),
>>>>>>> 96015de5
            )
            .query(&[("displayName", self.entity_name.clone())])
            .send()
            .await?;
        match res.json::<APIUserUpdateResponse>().await {
            Ok(res_json) => {
                if res_json.data.user.display_name != self.entity_name.clone() {
                    warn!("failed to set the user name")
                }
            }
            Err(e) => warn!("failed to set the user name: {e}"),
        }
        Ok((res_json_verify.data.access_token.token, refresh_jwt))
        // println!("API Response as raw data: {}", res.text().await?);
        // Ok((String::from("test"), String::from("test")))
    }
}

impl EthgasCommitService {
    pub async fn run(&mut self) -> Result<(), Box<dyn Error>> {
        let client = Client::new();

        let mut exchange_api_url = Url::parse(&format!(
            "{}{}{}",
            self.config.extra.exchange_api_base,
            "/api/v1/user/delegate/pricer?enable=",
            self.config.extra.enable_pricer
        ))?;
        let mut res = client
            .post(exchange_api_url.to_string())
            .header("Authorization", format!("Bearer {}", self.access_jwt))
            .header("content-type", "application/json")
            .send()
            .await?;
        match res.json::<APIEnablePricerResponse>().await {
            Ok(result) => match result.success {
                true => {
<<<<<<< HEAD
                    if self.config.extra.enable_pricer {
=======
                    if self.config.extra.enable_pricer == true {
>>>>>>> 96015de5
                        info!("successfully enabled pricer");
                    } else {
                        info!("successfully disabled pricer");
                    }
                }
                false => {
<<<<<<< HEAD
                    if self.config.extra.enable_pricer {
=======
                    if self.config.extra.enable_pricer == true {
>>>>>>> 96015de5
                        error!("failed to enable pricer");
                    } else {
                        error!("failed to disable pricer");
                    }
                }
            },
            Err(err) => {
                error!(?err, "failed to call pricer API");
            }
        }

        exchange_api_url = Url::parse(&format!(
            "{}{}{}{}{}",
            self.config.extra.exchange_api_base,
            "/api/v1/user/delegate/builder?enable=",
            self.config.extra.enable_builder,
            "&publicKeys=",
            self.config.extra.builder_pubkey
        ))?;
        res = client
            .post(exchange_api_url.to_string())
            .header("Authorization", format!("Bearer {}", self.access_jwt))
            .header("content-type", "application/json")
            .send()
            .await?;
        match res.json::<APIEnableBuilderResponse>().await {
            Ok(result) => match result.success {
                true => {
<<<<<<< HEAD
                    if self.config.extra.enable_builder {
=======
                    if self.config.extra.enable_builder == true {
>>>>>>> 96015de5
                        info!(
                            "successfully delegated to builder {}",
                            self.config.extra.builder_pubkey
                        );
                    } else {
                        info!("successfully disabled builder delegation");
                    }
                }
                false => {
<<<<<<< HEAD
                    if self.config.extra.enable_builder {
=======
                    if self.config.extra.enable_builder == true {
>>>>>>> 96015de5
                        error!("failed to enable builder delegation");
                    } else {
                        error!("failed to disable builder delegation");
                    }
                }
            },
            Err(err) => {
                error!(?err, "failed to call builder delegation API");
            }
        }

        let mut access_jwt = self.access_jwt.clone();

        exchange_api_url = Url::parse(&format!(
            "{}{}{}",
            self.config.extra.exchange_api_base,
            "/api/v1/user/collateralPerSlot?collateralPerSlot=",
            self.config.extra.collateral_per_slot
        ))?;
        res = client
            .post(exchange_api_url.to_string())
            .header("Authorization", format!("Bearer {}", access_jwt))
            .header("content-type", "application/json")
            .send()
            .await?;
        match res.json::<APICollateralPerSlotResponse>().await {
            Ok(result) => match result.success {
                true => {
                    info!(
                        "successfully set collateral per slot to {} ETH",
                        self.config.extra.collateral_per_slot
                    );
                }
                false => {
                    error!("failed to set collateral per slot");
                }
            },
            Err(err) => {
                error!(?err, "failed to call validator collateral setting API");
            }
        }

        if self.config.extra.registration_mode == "ssv" {
<<<<<<< HEAD
            let ssv_node_operator_owner_signing_keys =
                match &self.config.extra.ssv_node_operator_owner_signing_keys {
                    Some(signing_keys) => signing_keys.clone(),
                    None => match env::var("SSV_NODE_OPERATOR_OWNER_SIGNING_KEYS") {
                        Ok(signing_keys_str) => signing_keys_str
                            .split(',')
                            .filter(|s| !s.trim().is_empty())
                            .map(|key| {
                                B256::from_str(key.trim()).map_err(|_| {
                                    std::io::Error::new(
                                        std::io::ErrorKind::InvalidData,
                                        "Invalid signing key format".to_string(),
                                    )
                                })
                            })
                            .collect::<Result<Vec<B256>, _>>()?,
                        Err(_) => {
                            return Err(std::io::Error::other(
                                "ssv_node_operator_owner_signing_keys cannot be empty",
                            )
                            .into());
                        }
                    },
                };
            if ssv_node_operator_owner_signing_keys.is_empty() {
                return Err(std::io::Error::other(
                    "ssv_node_operator_owner_signing_keys cannot be empty",
=======
            let ssv_node_operator_signers: Result<Vec<PrivateKeySigner>, _> = match &self
                .config
                .extra
                .ssv_node_operator_owner_keystores
            {
                Some(keystores) => keystores
                    .iter()
                    .map(|keystore| {
                        let password = std::fs::read_to_string(&keystore.password_path)?;
                        PrivateKeySigner::decrypt_keystore(&keystore.keystore_path, password.trim())
                    })
                    .collect(),
                None => {
                    let keystore_paths = env::var("SSV_NODE_OPERATOR_OWNER_KEYSTORES");
                    let password_paths = env::var("SSV_NODE_OPERATOR_OWNER_PASSOWRDS");

                    match (keystore_paths, password_paths) {
                        (Ok(keystore_paths), Ok(password_paths)) => {
                            let keystore_paths = keystore_paths
                                .split(',')
                                .filter(|s| !s.trim().is_empty())
                                .collect::<Vec<_>>();
                            let password_paths = password_paths
                                .split(',')
                                .filter(|s| !s.trim().is_empty())
                                .collect::<Vec<_>>();

                            if keystore_paths.len() != password_paths.len() {
                                return Err(std::io::Error::other("SSV_NODE_OPERATOR_OWNER_KEYSTORES & SSV_NODE_OPERATOR_OWNER_PASSWORDS should have the same array length").into());
                            }

                            keystore_paths
                                .into_iter()
                                .zip(password_paths)
                                .map(|(keystore_path, password_path)| {
                                    let password = std::fs::read_to_string(password_path)?;
                                    PrivateKeySigner::decrypt_keystore(
                                        keystore_path,
                                        password.trim(),
                                    )
                                })
                                .collect()
                        }
                        _ => {
                            return Err(std::io::Error::other(
                                "ssv_node_operator_owner_keystores cannot be empty",
                            )
                            .into());
                        }
                    }
                }
            };

            let ssv_node_operator_signers = ssv_node_operator_signers
                .map_err(|e| eyre::eyre!("Failed to create signers: {}", e))?;

            if ssv_node_operator_signers.is_empty() {
                return Err(std::io::Error::new(
                    std::io::ErrorKind::Other,
                    "ssv_node_operator_owner_keystores cannot be empty",
>>>>>>> 96015de5
                )
                .into());
            };
            let ssv_node_operator_owner_validator_pubkeys =
                match &self.config.extra.ssv_node_operator_owner_validator_pubkeys {
                    Some(validator_pubkeys) => validator_pubkeys.clone(),
                    None => {
<<<<<<< HEAD
                        return Err(std::io::Error::other(
=======
                        return Err(std::io::Error::new(
                            std::io::ErrorKind::Other,
>>>>>>> 96015de5
                            "ssv_node_operator_owner_validator_pubkeys cannot be empty",
                        )
                        .into())
                    }
                };
<<<<<<< HEAD
            if ssv_node_operator_owner_signing_keys.len()
                != ssv_node_operator_owner_validator_pubkeys.len()
            {
                return Err(std::io::Error::other("ssv_node_operator_owner_signing_keys & ssv_node_operator_owner_validator_pubkeys should have same array length").into());
=======
            if ssv_node_operator_signers.len() != ssv_node_operator_owner_validator_pubkeys.len() {
                return Err(std::io::Error::new(std::io::ErrorKind::Other,
                    "ssv_node_operator_owner_keystores & ssv_node_operator_owner_validator_pubkeys should have same array length").into());
>>>>>>> 96015de5
            }

            for i in 0..ssv_node_operator_signers.len() {
                let signer = &ssv_node_operator_signers[i];
                let ssv_node_operator_owner_address = signer.clone().address();
                info!(
                    "SSV node operator owner address: {}",
                    ssv_node_operator_owner_address
                );

                exchange_api_url = Url::parse(&format!(
                    "{}{}",
                    self.config.extra.exchange_api_base, "/api/v1/user/ssv/operator/register"
                ))?;
                res = client
                    .post(exchange_api_url.to_string())
                    .header("Authorization", format!("Bearer {}", access_jwt))
                    .query(&[("ownerAddress", ssv_node_operator_owner_address)])
                    .send()
                    .await?;

                let res_json_ssv_node_operator_register = match res
                    .json::<APISsvNodeOperatorRegisterResponse>()
                    .await
                {
                    Ok(result) => match result.success {
                        true => {
<<<<<<< HEAD
                            if !result.data.available {
=======
                            if result.data.available == false {
>>>>>>> 96015de5
                                warn!("ssv node operator owner address has been registered");
                            }
                            result
                        }
                        false => {
<<<<<<< HEAD
                            return Err(std::io::Error::other("failed to get the SSV node operator registration message for signing").into());
=======
                            return Err(std::io::Error::new(std::io::ErrorKind::Other,
                                    "failed to get the SSV node operator registration message for signing").into());
>>>>>>> 96015de5
                        }
                    },
                    Err(err) => {
                        return Err(std::io::Error::other(format!("failed to call the API to get the SSV node operator registration message for signing: {}", err)).into());
                    }
                };
                if res_json_ssv_node_operator_register.data.available {
                    let signature_hex = generate_eip712_signature_for_ssv(
                        &res_json_ssv_node_operator_register
                            .data
<<<<<<< HEAD
                            .message_to_sign
                            .unwrap_or_default(),
                        &signer,
=======
                            .messageToSign
                            .unwrap_or_default(),
                        signer,
>>>>>>> 96015de5
                    )
                    .await?;
                    exchange_api_url = Url::parse(&format!(
                        "{}{}",
                        self.config.extra.exchange_api_base, "/api/v1/user/ssv/operator/verify"
                    ))?;
                    res = client
                        .post(exchange_api_url.to_string())
                        .header("User-Agent", "cb_ethgas_commit")
                        .header("Authorization", format!("Bearer {}", access_jwt))
                        .query(&[("ownerAddress", ssv_node_operator_owner_address)])
                        .query(&[("signature", signature_hex)])
                        .query(&[("autoImport", false)])
                        .query(&[("sync", false)])
                        .send()
                        .await?;

                    match res.json::<APISsvNodeOperatorVerifyResponse>().await {
                        Ok(result) => match result.success {
                            true => {
                                info!("successfully registered ssv node operator owner address");
                            }
                            false => {
                                error!(
                                    "failed to register ssv node operator owner address: {}",
<<<<<<< HEAD
                                    result.error_msg_key.unwrap_or_default()
=======
                                    result.errorMsgKey.unwrap_or_default()
>>>>>>> 96015de5
                                );
                            }
                        },
                        Err(err) => {
                            error!(?err, "failed to call ssv operator verify API");
                        }
                    }
                }

                let pubkeys_str_list = ssv_node_operator_owner_validator_pubkeys[i]
                    .iter()
                    .map(|key| key.to_string())
                    .collect::<Vec<String>>()
                    .join(",");
                if self.config.extra.enable_registration {
                    warn!("it may take up to 30 seconds to register all SSV validator pubkeys if there are many pubkeys");
                    exchange_api_url = Url::parse(&format!(
                        "{}{}",
                        self.config.extra.exchange_api_base,
                        "/api/v1/user/ssv/operator/validator/register"
                    ))?;
                    res = if ssv_node_operator_owner_validator_pubkeys[i].is_empty() {
                        client
                            .post(exchange_api_url.to_string())
                            .header("User-Agent", "cb_ethgas_commit")
                            .header("Authorization", format!("Bearer {}", access_jwt))
                            .query(&[("ownerAddress", ssv_node_operator_owner_address)])
                            .send()
                            .await?
                    } else {
                        client
                            .post(exchange_api_url.to_string())
                            .header("User-Agent", "cb_ethgas_commit")
                            .header("Authorization", format!("Bearer {}", access_jwt))
                            .query(&[("ownerAddress", ssv_node_operator_owner_address)])
                            .query(&[("publicKeys", pubkeys_str_list)])
                            .send()
                            .await?
                    };

                    match res.json::<APISsvValidatorRegisterResponse>().await {
                        Ok(result) => {
                            match result.success {
                                true => {
                                    match result.data.validators.clone() {
                                        None => warn!("no pubkey was registered. those pubkeys may not be found in any ssv cluster"),
                                        Some(ref vec) if vec.is_empty() => warn!("no pubkey was registered. those pubkeys may not be found in any ssv cluster"),
                                        Some(_) => {
                                            if self.config.extra.enable_pricer {
                                                info!("successful registration, the default pricer can now sell preconfs on ETHGas on behalf of you!");
                                            } else {
                                                info!("successful registration, you can now sell preconfs on ETHGas!");
                                            }
                                            let result_data_validators = result.data.validators.unwrap_or_default();
                                            info!(number = result_data_validators.len(), registered_validators = ?result_data_validators);
                                        }
                                    }
                                },
                                false => {
                                    error!("failed to register ssv validator pubkeys: {}", result.error_msg_key.unwrap_or_default());
                                }
                            }
                        },
                        Err(err) => {
                            error!(?err, "failed to call ssv validator register API");
                        }
                    }
                } else {
                    exchange_api_url = Url::parse(&format!(
                        "{}{}",
                        self.config.extra.exchange_api_base,
                        "/api/v1/user/ssv/operator/validator/deregister"
                    ))?;
                    res = if ssv_node_operator_owner_validator_pubkeys[i].is_empty() {
                        client
                            .post(exchange_api_url.to_string())
                            .header("User-Agent", "cb_ethgas_commit")
                            .header("Authorization", format!("Bearer {}", access_jwt))
                            .query(&[("ownerAddress", ssv_node_operator_owner_address)])
                            .send()
                            .await?
                    } else {
                        client
                            .post(exchange_api_url.to_string())
                            .header("User-Agent", "cb_ethgas_commit")
                            .header("Authorization", format!("Bearer {}", access_jwt))
                            .query(&[("ownerAddress", ssv_node_operator_owner_address)])
                            .query(&[("publicKeys", pubkeys_str_list)])
                            .send()
                            .await?
                    };

                    match res.json::<APISsvValidatorDeregisterResponse>().await {
                        Ok(result) => match result.success {
                            true => {
                                if result.data.removed.is_empty() {
                                    warn!("no pubkey was deregistered. those pubkeys maybe deregistered already previously");
                                } else {
                                    info!("successful deregistration!");
                                    info!(number = result.data.removed.len(), deregistered_validators = ?result.data.removed);
                                }
                            }
                            false => {
                                error!(
                                    "failed to deregister ssv validator pubkeys: {}",
<<<<<<< HEAD
                                    result.error_msg_key.unwrap_or_default()
=======
                                    result.errorMsgKey.unwrap_or_default()
>>>>>>> 96015de5
                                );
                            }
                        },
                        Err(err) => {
                            error!(?err, "failed to call ssv validator deregister API");
                        }
                    }
                }
            }
        } else if self.config.extra.registration_mode == "standard"
            || self.config.extra.registration_mode == "standard-mux"
        {
            let pubkeys = if !self.mux_pubkeys.is_empty()
                && self.config.extra.registration_mode == "standard-mux"
            {
                self.mux_pubkeys.clone()
            } else if self.mux_pubkeys.is_empty()
                && self.config.extra.registration_mode == "standard"
            {
                let client_pubkeys_response = self.config.signer_client.get_pubkeys().await?;
                let mut client_pubkeys = Vec::new();
                for proxy_map in client_pubkeys_response.keys {
                    client_pubkeys.push(proxy_map.consensus);
                }
                client_pubkeys
            } else {
                warn!("ensure to specify list of pubkeys under mux config for standard-mux flag or comment out the mux config for standard flag");
                Vec::new()
            };

            exchange_api_url = Url::parse(&format!(
                "{}{}",
                self.config.extra.exchange_api_base, "/api/v1/validator/register"
            ))?;
            res = client
                .post(exchange_api_url.to_string())
                .header("Authorization", format!("Bearer {}", access_jwt))
                .header("content-type", "application/json")
                .query(&[("publicKey", FixedBytes::<48>::from([0u8; 48]))])
                .send()
                .await?;
            match res.json::<APIValidatorRegisterResponse>().await {
                Ok(res_json) => {
                    match res_json.data.message {
                        Some(api_validator_request_response_data_message) => {
                            let mut signatures = Vec::new();
<<<<<<< HEAD
                            let api_wait_interval_in_ms = self
                                .config
                                .extra
                                .api_wait_interval_in_ms
                                .unwrap_or_default();
=======
                            let api_wait_interval_in_ms =
                                match self.config.extra.api_wait_interval_in_ms {
                                    Some(wait_interval) => wait_interval,
                                    None => 0,
                                };
>>>>>>> 96015de5
                            if self.config.extra.enable_registration {
                                for i in 0..pubkeys.len() {
                                    let pubkey = pubkeys[i];
                                    info!("pubkey_counter={i} generating signature for pubkey={pubkey}");
                                    let info = RegisteredInfo {
<<<<<<< HEAD
                                        eoa_address: api_validator_request_response_data_message
                                            .eoa_address,
=======
                                        eoaAddress: api_validator_request_response_data_message
                                            .eoaAddress,
>>>>>>> 96015de5
                                    };
                                    let request =
                                        SignConsensusRequest::builder(pubkey).with_msg(&info);
                                    // Request the signature from the signer client
                                    let signature = self
                                        .config
                                        .signer_client
                                        .request_consensus_signature(request)
                                        .await?;

                                    signatures.push(signature.to_string());
                                }

<<<<<<< HEAD
                                for (counter, (pubkey_chunk, sig_chunk)) in
                                    pubkeys.chunks(100).zip(signatures.chunks(100)).enumerate()
=======
                                let mut counter = 0;
                                for (pubkey_chunk, sig_chunk) in
                                    pubkeys.chunks(100).zip(signatures.chunks(100))
>>>>>>> 96015de5
                                {
                                    if counter % 1000 == 0 && counter != 0 {
                                        exchange_api_url = Url::parse(&format!(
                                            "{}{}{}",
                                            self.config.extra.exchange_api_base,
                                            "/api/v1/user/login/refresh?refreshToken=",
                                            self.refresh_jwt
                                        ))?;
                                        res = client
                                            .post(exchange_api_url.to_string())
                                            .header("User-Agent", "cb_ethgas_commit")
                                            .header(
                                                "Authorization",
                                                format!("Bearer {}", access_jwt),
                                            )
                                            .header("content-type", "application/json")
                                            .send()
                                            .await?;
                                        match res.json::<APILoginVerifyResponse>().await {
                                            Ok(res_json) => {
                                                if res_json.success {
                                                    info!("successfully refreshed access jwt!");
                                                    access_jwt = res_json.data.access_token.token;
                                                } else {
                                                    error!("failed to refresh access jwt");
                                                }
                                            }
                                            Err(err) => {
                                                error!(?err, "failed to call jwt refresh API");
                                            }
                                        }
                                    }

                                    let pubkeys_str = pubkey_chunk
                                        .iter()
                                        .map(|key| key.to_string())
                                        .collect::<Vec<String>>()
                                        .join(",");

                                    let signatures_str = sig_chunk
                                        .iter()
                                        .map(|sig| sig.to_string())
                                        .collect::<Vec<String>>()
                                        .join(",");

                                    let mut form_data = HashMap::new();
                                    form_data.insert("publicKeys", pubkeys_str);
                                    form_data.insert("signatures", signatures_str);
                                    exchange_api_url = Url::parse(&format!(
                                        "{}{}",
                                        self.config.extra.exchange_api_base,
                                        "/api/v1/validator/verify/batch"
                                    ))?;
                                    res = client
                                        .post(exchange_api_url.to_string())
                                        .header("Authorization", format!("Bearer {}", access_jwt))
                                        .header("content-type", "application/x-www-form-urlencoded")
                                        .form(&form_data)
                                        .send()
                                        .await?;

                                    match res.json::<APIValidatorVerifyBatchResponse>().await {
                                        Ok(res_json_verify) => {
<<<<<<< HEAD
                                            let registered_keys: Vec<BlsPublicKey> = res_json_verify.data.iter()
                                                .filter_map(|(key, verify_result)| {
                                                    if verify_result.result == 0 {
                                                        Some(*key)
                                                    } else {
                                                        None
                                                    }
                                                }).collect();
                                            let previously_registered_keys: Vec<BlsPublicKey> = res_json_verify.data.iter()
                                                .filter_map(|(key, verify_result)| {
                                                    if verify_result.result == 3 {
                                                        Some(*key)
                                                    } else {
                                                        None
                                                    }
                                                }).collect();
                                            let keys_with_invalid_signature: Vec<BlsPublicKey> = res_json_verify.data.iter()
                                                .filter_map(|(key, verify_result)| {
                                                    if verify_result.result == 2 {
                                                        Some(*key)
                                                    } else {
                                                        None
                                                    }
                                                }).collect();
                                            if res_json_verify.success {
                                                if !registered_keys.is_empty() {
                                                    if self.config.extra.enable_pricer {
                                                        info!("successful registration, the default pricer can now sell preconfs on ETHGas on behalf of you!");
                                                    } else {
                                                        info!("successful registration, you can now sell preconfs on ETHGas!");
                                                    }
                                                    info!(number = registered_keys.len(), registered_validators = ?registered_keys);
                                                }
                                                if !previously_registered_keys.is_empty() {
                                                    warn!(number = previously_registered_keys.len(), previously_registered_validators = ?previously_registered_keys);
                                                }
                                                if !keys_with_invalid_signature.is_empty() {
                                                    error!(number = keys_with_invalid_signature.len(), invalid_signature = ?keys_with_invalid_signature);
=======
                                            let registered_keys: Vec<BlsPublicKey> =
                                                res_json_verify
                                                    .data
                                                    .iter()
                                                    .filter_map(|(key, verify_result)| {
                                                        if verify_result.result == 0
                                                            || verify_result.result == 3
                                                        {
                                                            Some(key.clone())
                                                        } else {
                                                            error!("invalid signature");
                                                            None
                                                        }
                                                    })
                                                    .collect();
                                            if res_json_verify.success && registered_keys.len() > 0
                                            {
                                                if self.config.extra.enable_pricer {
                                                    info!("successful registration, the default pricer can now sell preconfs on ETHGas on behalf of you!");
                                                } else {
                                                    info!("successful registration, you can now sell preconfs on ETHGas!");
>>>>>>> 96015de5
                                                }
                                            } else {
<<<<<<< HEAD
                                                let err_msg = res_json_verify
                                                    .error_msg_key
                                                    .unwrap_or_default();
=======
                                                let err_msg =
                                                    res_json_verify.errorMsgKey.unwrap_or_default();
>>>>>>> 96015de5
                                                error!("failed to register: {err_msg}");
                                            }
                                        }
                                        Err(e) => error!(
                                            "Failed to parse validator verification response: {}",
                                            e
                                        ),
                                    }
<<<<<<< HEAD
=======
                                    counter += 1;
>>>>>>> 96015de5
                                    sleep(Duration::from_millis(api_wait_interval_in_ms.into()))
                                        .await;
                                }
                            } else {
                                for pubkey_chunk in pubkeys.chunks(100) {
                                    let pubkeys_str = pubkey_chunk
                                        .iter()
                                        .map(|key| key.to_string())
                                        .collect::<Vec<String>>()
                                        .join(",");

                                    let mut form_data = HashMap::new();
                                    form_data.insert("publicKeys", pubkeys_str);
                                    exchange_api_url = Url::parse(&format!(
                                        "{}{}",
                                        self.config.extra.exchange_api_base,
                                        "/api/v1/validator/deregister"
                                    ))?;
                                    res = client
                                        .post(exchange_api_url.to_string())
                                        .header("Authorization", format!("Bearer {}", access_jwt))
                                        .header("content-type", "application/x-www-form-urlencoded")
                                        .form(&form_data)
                                        .send()
                                        .await?;
                                    match res.json::<APIValidatorDeregisterResponse>().await {
                                        Ok(res_json) => {
                                            if res_json.success {
                                                info!("successful deregistration!");
                                                info!(number = res_json.data.deleted.len(), deregistered_validators = ?res_json.data.deleted);
                                            } else {
                                                error!("failed to deregister");
                                            }
                                        }
                                        Err(err) => {
                                            error!(?err, "failed to call validator deregister API");
                                        }
                                    }
                                    sleep(Duration::from_millis(api_wait_interval_in_ms.into()))
                                        .await;
                                }
                            }
                        }
                        None => error!("failed to get user EOA address from the exchange"),
                    }
                }
                Err(err) => {
                    error!(?err, "failed to get user EOA address from the exchange");
                }
            }
        } else if self.config.extra.registration_mode == "skipped" {
            info!("skipped registration or deregistration");
        } else {
            error!("invalid registration mode");
        }

        Ok(())
    }
}

#[tokio::main]
async fn main() -> Result<()> {
    color_eyre::install()?;

    // Remember to register all your metrics before starting the process
    MY_CUSTOM_REGISTRY.register(Box::new(SIG_RECEIVED_COUNTER.clone()))?;

    let _guard = initialize_tracing_log("ETHGAS_COMMIT", LogsSettings::from_env_config()?);

    let mut overall_wait_interval_in_second: u32;
    let mut counter: u32 = 0;

    loop {
        match load_commit_module_config::<ExtraConfig>() {
            Ok(config) => {
                if counter == 0 {
                    // Spin up a server that exposes the /metrics endpoint to Prometheus
                    MetricsProvider::load_and_run(config.chain, MY_CUSTOM_REGISTRY.clone())?;
                }

                overall_wait_interval_in_second = config.extra.overall_wait_interval_in_second;

                info!(
                    module_id = %config.id,
                    "Starting module with custom data"
                );
                info!("chain: {:?}", config.chain);

                let pbs_config = match load_pbs_config().await {
                    Ok(config) => config,
                    Err(err) => {
                        error!("Failed to load pbs config: {err:?}");
<<<<<<< HEAD
                        return Err(std::io::Error::other("Failed to load pbs config").into());
=======
                        return Err(std::io::Error::new(
                            std::io::ErrorKind::Other,
                            "Failed to load pbs config",
                        )
                        .into());
>>>>>>> 96015de5
                    }
                };

                let collateral_per_slot: Decimal =
                    Decimal::from_str(&config.extra.collateral_per_slot)?;
                if collateral_per_slot != Decimal::new(0, 0)
                    && (collateral_per_slot > Decimal::new(1000, 0)
                        || collateral_per_slot < Decimal::new(1, 2)
                        || collateral_per_slot.scale() > 2)
                {
                    error!("collateral_per_slot must be 0 or between 0.01 to 1000 ETH inclusive & no more than 2 decimal place");
<<<<<<< HEAD
                    return Err(std::io::Error::other("invalid collateral_per_slot").into());
=======
                    return Err(std::io::Error::new(
                        std::io::ErrorKind::Other,
                        "invalid collateral_per_slot",
                    )
                    .into());
>>>>>>> 96015de5
                }

                let access_jwt: String;
                let refresh_jwt: String;
                if !config.extra.is_jwt_provided {
                    let exchange_service = EthgasExchangeService {
                        exchange_api_base: config.extra.exchange_api_base.clone(),
                        chain_id: config.extra.chain_id.clone(),
                        entity_name: config.extra.entity_name.clone(),
                        eoa_signing_key: match config.extra.eoa_signing_key {
                            Some(eoa) => eoa,
                            None => match env::var("EOA_SIGNING_KEY") {
                                Ok(eoa) => B256::from_str(&eoa).map_err(|_| {
                                    error!("Invalid EOA_SIGNING_KEY format");
                                    std::io::Error::new(
                                        std::io::ErrorKind::InvalidData,
                                        "EOA_SIGNING_KEY format error",
                                    )
                                })?,
                                Err(_) => {
                                    error!("Config eoa_signing_key is required. Please set EOA_SIGNING_KEY environment variable or provide it in the config file");
<<<<<<< HEAD
                                    return Err(
                                        std::io::Error::other("eoa_signing_key missing").into()
                                    );
=======
                                    return Err(std::io::Error::new(
                                        std::io::ErrorKind::Other,
                                        "eoa_signing_key missing",
                                    )
                                    .into());
>>>>>>> 96015de5
                                }
                            },
                        },
                    };
                    (access_jwt, refresh_jwt) =
                        Retry::spawn(FixedInterval::from_millis(500).take(5), || async {
                            let service = EthgasExchangeService {
                                exchange_api_base: exchange_service.exchange_api_base.clone(),
                                chain_id: exchange_service.chain_id.clone(),
                                entity_name: exchange_service.entity_name.clone(),
<<<<<<< HEAD
                                eoa_signing_key: exchange_service.eoa_signing_key,
=======
                                eoa_signing_key: exchange_service.eoa_signing_key.clone(),
>>>>>>> 96015de5
                            };
                            service.login().await.map_err(|err| {
                                error!(?err, "Service failed");
                                err
                            })
                        })
                        .await?;
                } else {
                    access_jwt = match config.extra.access_jwt.clone() {
                        Some(jwt) => jwt,
                        None => match env::var("ACCESS_JWT") {
                            Ok(jwt) => jwt,
                            Err(_) => {
                                error!("Config access_jwt is required. Please set ACCESS_JWT environment variable or provide it in the config file");
<<<<<<< HEAD
                                return Err(std::io::Error::other("access_jwt missing").into());
=======
                                return Err(std::io::Error::new(
                                    std::io::ErrorKind::Other,
                                    "access_jwt missing",
                                )
                                .into());
>>>>>>> 96015de5
                            }
                        },
                    };
                    refresh_jwt = match config.extra.refresh_jwt.clone() {
                        Some(jwt) => jwt,
                        None => match env::var("REFRESH_JWT") {
                            Ok(jwt) => jwt,
                            Err(_) => {
                                error!("Config refresh_jwt is required. Please set REFRESH_JWT environment variable or provide it in the config file");
<<<<<<< HEAD
                                return Err(std::io::Error::other("refresh_jwt missing").into());
=======
                                return Err(std::io::Error::new(
                                    std::io::ErrorKind::Other,
                                    "refresh_jwt missing",
                                )
                                .into());
>>>>>>> 96015de5
                            }
                        },
                    };
                }

                let mux_pubkeys = match pbs_config.muxes {
                    Some(mux_map) => {
                        let mut vec = Vec::new();
                        for (key, value) in mux_map.iter() {
                            for relay in value.relays.iter() {
                                if relay.id.contains("ethgas") {
                                    vec.push(BlsPublicKey::from(*key));
                                    break;
                                }
                            }
                        }
                        vec
                    }
                    None => Vec::new(),
                };

                if !access_jwt.is_empty() && !refresh_jwt.is_empty() {
                    let mut commit_service = EthgasCommitService {
                        config,
                        access_jwt,
                        refresh_jwt,
                        mux_pubkeys,
                    };
                    if let Err(err) = commit_service.run().await {
                        error!(?err);
                    }
                } else {
<<<<<<< HEAD
                    return Err(std::io::Error::other("access_jwt or refresh_jwt missing").into());
=======
                    return Err(std::io::Error::new(
                        std::io::ErrorKind::Other,
                        "access_jwt or refresh_jwt missing",
                    )
                    .into());
>>>>>>> 96015de5
                }
            }
            Err(err) => {
                error!("Failed to load module config: {:?}", err);
                return Err(err);
            }
        }
        if overall_wait_interval_in_second == 0 {
            break;
        }
        info!(
            "waiting for {} seconds to start again...",
            overall_wait_interval_in_second
        );
        sleep(Duration::from_millis(
            (overall_wait_interval_in_second as u64) * 1000,
        ))
        .await;
        counter += 1;
    }
    Ok(())
}<|MERGE_RESOLUTION|>--- conflicted
+++ resolved
@@ -13,18 +13,10 @@
 use reqwest::{Client, Url};
 use rust_decimal::Decimal;
 use serde::{Deserialize, Serialize};
-<<<<<<< HEAD
-use std::{collections::HashMap, env, error::Error, str::FromStr, time::Duration};
-use tokio::time::sleep;
-use tokio_retry::{strategy::FixedInterval, Retry};
-use tracing::{error, info, warn};
-=======
 use std::{collections::HashMap, env, error::Error, path::PathBuf, str::FromStr, time::Duration};
 use tokio::time::sleep;
 use tokio_retry::{strategy::FixedInterval, Retry};
 use tracing::{error, info, warn};
-// use serde_json::Value;
->>>>>>> 96015de5
 
 // You can define custom metrics and a custom registry for the business logic of
 // your module. These will be automatically scaped by the Prometheus server
@@ -74,10 +66,8 @@
     eoa_signing_key: Option<B256>,
     access_jwt: Option<String>,
     refresh_jwt: Option<String>,
-<<<<<<< HEAD
+    ssv_node_operator_owner_mode: Option<String>,
     ssv_node_operator_owner_signing_keys: Option<Vec<B256>>,
-    ssv_node_operator_owner_validator_pubkeys: Option<Vec<Vec<BlsPublicKey>>>,
-=======
     ssv_node_operator_owner_keystores: Option<Vec<SsvKeystoreConfig>>,
     ssv_node_operator_owner_validator_pubkeys: Option<Vec<Vec<BlsPublicKey>>>,
 }
@@ -86,7 +76,6 @@
 struct SsvKeystoreConfig {
     keystore_path: PathBuf,
     password_path: PathBuf,
->>>>>>> 96015de5
 }
 
 #[derive(Debug, TreeHash, Deserialize)]
@@ -106,13 +95,8 @@
 struct Domain {
     name: String,
     version: String,
-<<<<<<< HEAD
     chain_id: u64,
     verifying_contract: alloy::primitives::Address,
-=======
-    chainId: u64,
-    verifyingContract: alloy::primitives::Address,
->>>>>>> 96015de5
 }
 
 #[derive(Debug, Deserialize)]
@@ -131,15 +115,9 @@
 #[derive(Debug, Deserialize)]
 #[serde(rename_all = "camelCase")]
 struct MessageSsv {
-<<<<<<< HEAD
     user_id: String,
     user_address: String,
     verify_type: String,
-=======
-    userId: String,
-    userAddress: String,
-    verifyType: String,
->>>>>>> 96015de5
 }
 
 #[derive(Debug, Deserialize)]
@@ -169,11 +147,7 @@
 #[derive(Debug, Deserialize)]
 #[serde(rename_all = "camelCase")]
 struct APILoginVerifyResponseData {
-<<<<<<< HEAD
     access_token: AccessToken,
-=======
-    accessToken: AccessToken,
->>>>>>> 96015de5
 }
 
 #[derive(Debug, Deserialize)]
@@ -190,11 +164,7 @@
 #[derive(Debug, Deserialize)]
 #[serde(rename_all = "camelCase")]
 struct APIUserUpdateResponseDataUser {
-<<<<<<< HEAD
     display_name: String,
-=======
-    displayName: String,
->>>>>>> 96015de5
 }
 
 #[derive(Debug, Deserialize)]
@@ -229,11 +199,7 @@
 struct APIValidatorVerifyBatchResponse {
     success: bool,
     data: HashMap<BlsPublicKey, ValidatorVerifyResult>,
-<<<<<<< HEAD
     error_msg_key: Option<String>,
-=======
-    errorMsgKey: Option<String>,
->>>>>>> 96015de5
 }
 
 #[derive(Debug, Deserialize)]
@@ -259,7 +225,6 @@
 #[serde(rename_all = "camelCase")]
 struct APISsvNodeOperatorVerifyResponse {
     success: bool,
-<<<<<<< HEAD
     error_msg_key: Option<String>,
 }
 
@@ -268,15 +233,6 @@
 struct APISsvValidatorRegisterResponse {
     success: bool,
     error_msg_key: Option<String>,
-=======
-    errorMsgKey: Option<String>,
-}
-
-#[derive(Debug, Deserialize)]
-struct APISsvValidatorRegisterResponse {
-    success: bool,
-    errorMsgKey: Option<String>,
->>>>>>> 96015de5
     data: APISsvValidatorRegisterResponseData,
 }
 
@@ -286,16 +242,10 @@
 }
 
 #[derive(Debug, Deserialize)]
-<<<<<<< HEAD
 #[serde(rename_all = "camelCase")]
 struct APISsvValidatorDeregisterResponse {
     success: bool,
     error_msg_key: Option<String>,
-=======
-struct APISsvValidatorDeregisterResponse {
-    success: bool,
-    errorMsgKey: Option<String>,
->>>>>>> 96015de5
     data: APISsvValidatorDeregisterResponseData,
 }
 
@@ -379,15 +329,9 @@
     };
 
     let message = data {
-<<<<<<< HEAD
         userId: eip712_message.message.user_id,
         userAddress: eip712_message.message.user_address,
         verifyType: eip712_message.message.verify_type,
-=======
-        userId: eip712_message.message.userId,
-        userAddress: eip712_message.message.userAddress,
-        verifyType: eip712_message.message.verifyType,
->>>>>>> 96015de5
     };
 
     let hash = message.eip712_signing_hash(&domain);
@@ -415,17 +359,10 @@
         let res_json_login = res.json::<APILoginResponse>().await?;
 
         let eip712_message: Eip712Message =
-<<<<<<< HEAD
             serde_json::from_str(&res_json_login.data.eip712_message)
                 .map_err(|e| eyre::eyre!("Failed to parse EIP712 message: {}", e))?;
         let signature_hex =
             generate_eip712_signature(&res_json_login.data.eip712_message, &signer).await?;
-=======
-            serde_json::from_str(&res_json_login.data.eip712Message)
-                .map_err(|e| eyre::eyre!("Failed to parse EIP712 message: {}", e))?;
-        let signature_hex =
-            generate_eip712_signature(&res_json_login.data.eip712Message, &signer).await?;
->>>>>>> 96015de5
         exchange_api_url = Url::parse(&format!(
             "{}{}",
             self.exchange_api_base, "/api/v1/user/login/verify"
@@ -445,15 +382,7 @@
             info!("successfully obtained refresh jwt from the exchange");
             refresh_jwt = cookie.value().to_string();
         } else {
-<<<<<<< HEAD
             return Err(std::io::Error::other("Set-Cookie header not found").into());
-=======
-            return Err(std::io::Error::new(
-                std::io::ErrorKind::Other,
-                "Set-Cookie header not found",
-            )
-            .into());
->>>>>>> 96015de5
         }
         let res_text_login_verify = res.text().await?;
         let res_json_verify: APILoginVerifyResponse = serde_json::from_str(&res_text_login_verify)
@@ -467,11 +396,7 @@
             .post(exchange_api_url.to_string())
             .header(
                 "Authorization",
-<<<<<<< HEAD
                 format!("Bearer {}", res_json_verify.data.access_token.token),
-=======
-                format!("Bearer {}", res_json_verify.data.accessToken.token),
->>>>>>> 96015de5
             )
             .query(&[("displayName", self.entity_name.clone())])
             .send()
@@ -509,22 +434,14 @@
         match res.json::<APIEnablePricerResponse>().await {
             Ok(result) => match result.success {
                 true => {
-<<<<<<< HEAD
                     if self.config.extra.enable_pricer {
-=======
-                    if self.config.extra.enable_pricer == true {
->>>>>>> 96015de5
                         info!("successfully enabled pricer");
                     } else {
                         info!("successfully disabled pricer");
                     }
                 }
                 false => {
-<<<<<<< HEAD
                     if self.config.extra.enable_pricer {
-=======
-                    if self.config.extra.enable_pricer == true {
->>>>>>> 96015de5
                         error!("failed to enable pricer");
                     } else {
                         error!("failed to disable pricer");
@@ -553,11 +470,7 @@
         match res.json::<APIEnableBuilderResponse>().await {
             Ok(result) => match result.success {
                 true => {
-<<<<<<< HEAD
                     if self.config.extra.enable_builder {
-=======
-                    if self.config.extra.enable_builder == true {
->>>>>>> 96015de5
                         info!(
                             "successfully delegated to builder {}",
                             self.config.extra.builder_pubkey
@@ -567,11 +480,7 @@
                     }
                 }
                 false => {
-<<<<<<< HEAD
                     if self.config.extra.enable_builder {
-=======
-                    if self.config.extra.enable_builder == true {
->>>>>>> 96015de5
                         error!("failed to enable builder delegation");
                     } else {
                         error!("failed to disable builder delegation");
@@ -615,124 +524,129 @@
         }
 
         if self.config.extra.registration_mode == "ssv" {
-<<<<<<< HEAD
-            let ssv_node_operator_owner_signing_keys =
-                match &self.config.extra.ssv_node_operator_owner_signing_keys {
-                    Some(signing_keys) => signing_keys.clone(),
-                    None => match env::var("SSV_NODE_OPERATOR_OWNER_SIGNING_KEYS") {
-                        Ok(signing_keys_str) => signing_keys_str
-                            .split(',')
-                            .filter(|s| !s.trim().is_empty())
-                            .map(|key| {
-                                B256::from_str(key.trim()).map_err(|_| {
-                                    std::io::Error::new(
-                                        std::io::ErrorKind::InvalidData,
-                                        "Invalid signing key format".to_string(),
+            let ssv_node_operator_owner_validator_pubkeys = match &self.config.extra.ssv_node_operator_owner_validator_pubkeys {
+                Some(validator_pubkeys) => validator_pubkeys.clone(),
+                None => {
+                    return Err(std::io::Error::other(
+                        "ssv_node_operator_owner_validator_pubkeys cannot be empty",
+                    )
+                    .into())
+                }
+            };
+            let ssv_node_operator_signers: Vec<PrivateKeySigner> = match &self.config.extra.ssv_node_operator_owner_mode {
+                Some(mode) => match mode.as_str() {
+                    "key" => {
+                        let ssv_node_operator_owner_signing_keys = match &self.config.extra.ssv_node_operator_owner_signing_keys {
+                            Some(signing_keys) => signing_keys.clone(),
+                            None => match env::var("SSV_NODE_OPERATOR_OWNER_SIGNING_KEYS") {
+                                Ok(signing_keys_str) => signing_keys_str
+                                    .split(',')
+                                    .filter(|s| !s.trim().is_empty())
+                                    .map(|key| {
+                                        B256::from_str(key.trim()).map_err(|_| {
+                                            std::io::Error::new(
+                                                std::io::ErrorKind::InvalidData,
+                                                "Invalid signing key format".to_string(),
+                                            )
+                                        })
+                                    })
+                                    .collect::<Result<Vec<B256>, _>>()?,
+                                Err(_) => {
+                                    return Err(std::io::Error::other(
+                                        "ssv_node_operator_owner_signing_keys cannot be empty",
                                     )
-                                })
-                            })
-                            .collect::<Result<Vec<B256>, _>>()?,
-                        Err(_) => {
-                            return Err(std::io::Error::other(
-                                "ssv_node_operator_owner_signing_keys cannot be empty",
+                                    .into());
+                                }
+                            },
+                        };
+                        if ssv_node_operator_owner_signing_keys.is_empty() {
+                                return Err(std::io::Error::other(
+                                    "ssv_node_operator_owner_signing_keys cannot be empty",
                             )
                             .into());
-                        }
-                    },
-                };
-            if ssv_node_operator_owner_signing_keys.is_empty() {
-                return Err(std::io::Error::other(
-                    "ssv_node_operator_owner_signing_keys cannot be empty",
-=======
-            let ssv_node_operator_signers: Result<Vec<PrivateKeySigner>, _> = match &self
-                .config
-                .extra
-                .ssv_node_operator_owner_keystores
-            {
-                Some(keystores) => keystores
-                    .iter()
-                    .map(|keystore| {
-                        let password = std::fs::read_to_string(&keystore.password_path)?;
-                        PrivateKeySigner::decrypt_keystore(&keystore.keystore_path, password.trim())
-                    })
-                    .collect(),
+                        };
+                        let ssv_node_operator_signers: Result<Vec<PrivateKeySigner>, _> = ssv_node_operator_owner_signing_keys
+                            .iter()
+                            .map(|key_bytes| {
+                                PrivateKeySigner::from_bytes(key_bytes)
+                                    .map_err(|e| eyre::eyre!("Failed to create signer: {}", e))
+                            })
+                            .collect();
+
+                        let ssv_node_operator_signers = ssv_node_operator_signers
+                            .map_err(|e| eyre::eyre!("Failed to create signers: {}", e))?;
+                        ssv_node_operator_signers
+
+                    }
+                    "keystore" => {
+                        let ssv_node_operator_signers: Result<Vec<PrivateKeySigner>, _> = match &self
+                            .config
+                            .extra
+                            .ssv_node_operator_owner_keystores
+                        {
+                            Some(keystores) => keystores
+                                .iter()
+                                .map(|keystore| {
+                                    let password = std::fs::read_to_string(&keystore.password_path)?;
+                                    PrivateKeySigner::decrypt_keystore(&keystore.keystore_path, password.trim())
+                                })
+                                .collect(),
+                            None => {
+                                let keystore_paths = env::var("SSV_NODE_OPERATOR_OWNER_KEYSTORES");
+                                let password_paths = env::var("SSV_NODE_OPERATOR_OWNER_PASSOWRDS");
+
+                                match (keystore_paths, password_paths) {
+                                    (Ok(keystore_paths), Ok(password_paths)) => {
+                                        let keystore_paths = keystore_paths
+                                            .split(',')
+                                            .filter(|s| !s.trim().is_empty())
+                                            .collect::<Vec<_>>();
+                                        let password_paths = password_paths
+                                            .split(',')
+                                            .filter(|s| !s.trim().is_empty())
+                                            .collect::<Vec<_>>();
+
+                                        if keystore_paths.len() != password_paths.len() {
+                                            return Err(std::io::Error::other("SSV_NODE_OPERATOR_OWNER_KEYSTORES & SSV_NODE_OPERATOR_OWNER_PASSWORDS should have the same array length").into());
+                                        }
+
+                                        keystore_paths
+                                            .into_iter()
+                                            .zip(password_paths)
+                                            .map(|(keystore_path, password_path)| {
+                                                let password = std::fs::read_to_string(password_path)?;
+                                                PrivateKeySigner::decrypt_keystore(
+                                                    keystore_path,
+                                                    password.trim(),
+                                                )
+                                            })
+                                            .collect()
+                                    }
+                                    _ => {
+                                        return Err(std::io::Error::other(
+                                            "ssv_node_operator_owner_keystores cannot be empty",
+                                        )
+                                        .into());
+                                    }
+                                }
+                            }
+                        };
+                        let ssv_node_operator_signers = ssv_node_operator_signers
+                            .map_err(|e| eyre::eyre!("Failed to create signers: {}", e))?;
+                        ssv_node_operator_signers
+
+                    }
+                    _ => {
+                        return Err(std::io::Error::other("Unsupported ssv_node_operator_owner_mode").into());
+                    }
+                }
                 None => {
-                    let keystore_paths = env::var("SSV_NODE_OPERATOR_OWNER_KEYSTORES");
-                    let password_paths = env::var("SSV_NODE_OPERATOR_OWNER_PASSOWRDS");
-
-                    match (keystore_paths, password_paths) {
-                        (Ok(keystore_paths), Ok(password_paths)) => {
-                            let keystore_paths = keystore_paths
-                                .split(',')
-                                .filter(|s| !s.trim().is_empty())
-                                .collect::<Vec<_>>();
-                            let password_paths = password_paths
-                                .split(',')
-                                .filter(|s| !s.trim().is_empty())
-                                .collect::<Vec<_>>();
-
-                            if keystore_paths.len() != password_paths.len() {
-                                return Err(std::io::Error::other("SSV_NODE_OPERATOR_OWNER_KEYSTORES & SSV_NODE_OPERATOR_OWNER_PASSWORDS should have the same array length").into());
-                            }
-
-                            keystore_paths
-                                .into_iter()
-                                .zip(password_paths)
-                                .map(|(keystore_path, password_path)| {
-                                    let password = std::fs::read_to_string(password_path)?;
-                                    PrivateKeySigner::decrypt_keystore(
-                                        keystore_path,
-                                        password.trim(),
-                                    )
-                                })
-                                .collect()
-                        }
-                        _ => {
-                            return Err(std::io::Error::other(
-                                "ssv_node_operator_owner_keystores cannot be empty",
-                            )
-                            .into());
-                        }
-                    }
+                    return Err(std::io::Error::other("ssv_node_operator_owner_mode cannot be empty").into());
                 }
             };
 
-            let ssv_node_operator_signers = ssv_node_operator_signers
-                .map_err(|e| eyre::eyre!("Failed to create signers: {}", e))?;
-
-            if ssv_node_operator_signers.is_empty() {
-                return Err(std::io::Error::new(
-                    std::io::ErrorKind::Other,
-                    "ssv_node_operator_owner_keystores cannot be empty",
->>>>>>> 96015de5
-                )
-                .into());
-            };
-            let ssv_node_operator_owner_validator_pubkeys =
-                match &self.config.extra.ssv_node_operator_owner_validator_pubkeys {
-                    Some(validator_pubkeys) => validator_pubkeys.clone(),
-                    None => {
-<<<<<<< HEAD
-                        return Err(std::io::Error::other(
-=======
-                        return Err(std::io::Error::new(
-                            std::io::ErrorKind::Other,
->>>>>>> 96015de5
-                            "ssv_node_operator_owner_validator_pubkeys cannot be empty",
-                        )
-                        .into())
-                    }
-                };
-<<<<<<< HEAD
-            if ssv_node_operator_owner_signing_keys.len()
-                != ssv_node_operator_owner_validator_pubkeys.len()
-            {
+            if ssv_node_operator_signers.len() != ssv_node_operator_owner_validator_pubkeys.len() {
                 return Err(std::io::Error::other("ssv_node_operator_owner_signing_keys & ssv_node_operator_owner_validator_pubkeys should have same array length").into());
-=======
-            if ssv_node_operator_signers.len() != ssv_node_operator_owner_validator_pubkeys.len() {
-                return Err(std::io::Error::new(std::io::ErrorKind::Other,
-                    "ssv_node_operator_owner_keystores & ssv_node_operator_owner_validator_pubkeys should have same array length").into());
->>>>>>> 96015de5
             }
 
             for i in 0..ssv_node_operator_signers.len() {
@@ -760,22 +674,13 @@
                 {
                     Ok(result) => match result.success {
                         true => {
-<<<<<<< HEAD
                             if !result.data.available {
-=======
-                            if result.data.available == false {
->>>>>>> 96015de5
                                 warn!("ssv node operator owner address has been registered");
                             }
                             result
                         }
                         false => {
-<<<<<<< HEAD
                             return Err(std::io::Error::other("failed to get the SSV node operator registration message for signing").into());
-=======
-                            return Err(std::io::Error::new(std::io::ErrorKind::Other,
-                                    "failed to get the SSV node operator registration message for signing").into());
->>>>>>> 96015de5
                         }
                     },
                     Err(err) => {
@@ -786,15 +691,9 @@
                     let signature_hex = generate_eip712_signature_for_ssv(
                         &res_json_ssv_node_operator_register
                             .data
-<<<<<<< HEAD
                             .message_to_sign
                             .unwrap_or_default(),
                         &signer,
-=======
-                            .messageToSign
-                            .unwrap_or_default(),
-                        signer,
->>>>>>> 96015de5
                     )
                     .await?;
                     exchange_api_url = Url::parse(&format!(
@@ -820,11 +719,7 @@
                             false => {
                                 error!(
                                     "failed to register ssv node operator owner address: {}",
-<<<<<<< HEAD
                                     result.error_msg_key.unwrap_or_default()
-=======
-                                    result.errorMsgKey.unwrap_or_default()
->>>>>>> 96015de5
                                 );
                             }
                         },
@@ -930,11 +825,7 @@
                             false => {
                                 error!(
                                     "failed to deregister ssv validator pubkeys: {}",
-<<<<<<< HEAD
                                     result.error_msg_key.unwrap_or_default()
-=======
-                                    result.errorMsgKey.unwrap_or_default()
->>>>>>> 96015de5
                                 );
                             }
                         },
@@ -981,31 +872,18 @@
                     match res_json.data.message {
                         Some(api_validator_request_response_data_message) => {
                             let mut signatures = Vec::new();
-<<<<<<< HEAD
                             let api_wait_interval_in_ms = self
                                 .config
                                 .extra
                                 .api_wait_interval_in_ms
                                 .unwrap_or_default();
-=======
-                            let api_wait_interval_in_ms =
-                                match self.config.extra.api_wait_interval_in_ms {
-                                    Some(wait_interval) => wait_interval,
-                                    None => 0,
-                                };
->>>>>>> 96015de5
                             if self.config.extra.enable_registration {
                                 for i in 0..pubkeys.len() {
                                     let pubkey = pubkeys[i];
                                     info!("pubkey_counter={i} generating signature for pubkey={pubkey}");
                                     let info = RegisteredInfo {
-<<<<<<< HEAD
                                         eoa_address: api_validator_request_response_data_message
                                             .eoa_address,
-=======
-                                        eoaAddress: api_validator_request_response_data_message
-                                            .eoaAddress,
->>>>>>> 96015de5
                                     };
                                     let request =
                                         SignConsensusRequest::builder(pubkey).with_msg(&info);
@@ -1019,14 +897,8 @@
                                     signatures.push(signature.to_string());
                                 }
 
-<<<<<<< HEAD
                                 for (counter, (pubkey_chunk, sig_chunk)) in
                                     pubkeys.chunks(100).zip(signatures.chunks(100)).enumerate()
-=======
-                                let mut counter = 0;
-                                for (pubkey_chunk, sig_chunk) in
-                                    pubkeys.chunks(100).zip(signatures.chunks(100))
->>>>>>> 96015de5
                                 {
                                     if counter % 1000 == 0 && counter != 0 {
                                         exchange_api_url = Url::parse(&format!(
@@ -1090,7 +962,6 @@
 
                                     match res.json::<APIValidatorVerifyBatchResponse>().await {
                                         Ok(res_json_verify) => {
-<<<<<<< HEAD
                                             let registered_keys: Vec<BlsPublicKey> = res_json_verify.data.iter()
                                                 .filter_map(|(key, verify_result)| {
                                                     if verify_result.result == 0 {
@@ -1129,39 +1000,11 @@
                                                 }
                                                 if !keys_with_invalid_signature.is_empty() {
                                                     error!(number = keys_with_invalid_signature.len(), invalid_signature = ?keys_with_invalid_signature);
-=======
-                                            let registered_keys: Vec<BlsPublicKey> =
-                                                res_json_verify
-                                                    .data
-                                                    .iter()
-                                                    .filter_map(|(key, verify_result)| {
-                                                        if verify_result.result == 0
-                                                            || verify_result.result == 3
-                                                        {
-                                                            Some(key.clone())
-                                                        } else {
-                                                            error!("invalid signature");
-                                                            None
-                                                        }
-                                                    })
-                                                    .collect();
-                                            if res_json_verify.success && registered_keys.len() > 0
-                                            {
-                                                if self.config.extra.enable_pricer {
-                                                    info!("successful registration, the default pricer can now sell preconfs on ETHGas on behalf of you!");
-                                                } else {
-                                                    info!("successful registration, you can now sell preconfs on ETHGas!");
->>>>>>> 96015de5
                                                 }
                                             } else {
-<<<<<<< HEAD
                                                 let err_msg = res_json_verify
                                                     .error_msg_key
                                                     .unwrap_or_default();
-=======
-                                                let err_msg =
-                                                    res_json_verify.errorMsgKey.unwrap_or_default();
->>>>>>> 96015de5
                                                 error!("failed to register: {err_msg}");
                                             }
                                         }
@@ -1170,10 +1013,6 @@
                                             e
                                         ),
                                     }
-<<<<<<< HEAD
-=======
-                                    counter += 1;
->>>>>>> 96015de5
                                     sleep(Duration::from_millis(api_wait_interval_in_ms.into()))
                                         .await;
                                 }
@@ -1266,15 +1105,7 @@
                     Ok(config) => config,
                     Err(err) => {
                         error!("Failed to load pbs config: {err:?}");
-<<<<<<< HEAD
                         return Err(std::io::Error::other("Failed to load pbs config").into());
-=======
-                        return Err(std::io::Error::new(
-                            std::io::ErrorKind::Other,
-                            "Failed to load pbs config",
-                        )
-                        .into());
->>>>>>> 96015de5
                     }
                 };
 
@@ -1286,15 +1117,7 @@
                         || collateral_per_slot.scale() > 2)
                 {
                     error!("collateral_per_slot must be 0 or between 0.01 to 1000 ETH inclusive & no more than 2 decimal place");
-<<<<<<< HEAD
                     return Err(std::io::Error::other("invalid collateral_per_slot").into());
-=======
-                    return Err(std::io::Error::new(
-                        std::io::ErrorKind::Other,
-                        "invalid collateral_per_slot",
-                    )
-                    .into());
->>>>>>> 96015de5
                 }
 
                 let access_jwt: String;
@@ -1316,17 +1139,9 @@
                                 })?,
                                 Err(_) => {
                                     error!("Config eoa_signing_key is required. Please set EOA_SIGNING_KEY environment variable or provide it in the config file");
-<<<<<<< HEAD
                                     return Err(
                                         std::io::Error::other("eoa_signing_key missing").into()
                                     );
-=======
-                                    return Err(std::io::Error::new(
-                                        std::io::ErrorKind::Other,
-                                        "eoa_signing_key missing",
-                                    )
-                                    .into());
->>>>>>> 96015de5
                                 }
                             },
                         },
@@ -1337,11 +1152,7 @@
                                 exchange_api_base: exchange_service.exchange_api_base.clone(),
                                 chain_id: exchange_service.chain_id.clone(),
                                 entity_name: exchange_service.entity_name.clone(),
-<<<<<<< HEAD
                                 eoa_signing_key: exchange_service.eoa_signing_key,
-=======
-                                eoa_signing_key: exchange_service.eoa_signing_key.clone(),
->>>>>>> 96015de5
                             };
                             service.login().await.map_err(|err| {
                                 error!(?err, "Service failed");
@@ -1356,15 +1167,7 @@
                             Ok(jwt) => jwt,
                             Err(_) => {
                                 error!("Config access_jwt is required. Please set ACCESS_JWT environment variable or provide it in the config file");
-<<<<<<< HEAD
                                 return Err(std::io::Error::other("access_jwt missing").into());
-=======
-                                return Err(std::io::Error::new(
-                                    std::io::ErrorKind::Other,
-                                    "access_jwt missing",
-                                )
-                                .into());
->>>>>>> 96015de5
                             }
                         },
                     };
@@ -1374,15 +1177,7 @@
                             Ok(jwt) => jwt,
                             Err(_) => {
                                 error!("Config refresh_jwt is required. Please set REFRESH_JWT environment variable or provide it in the config file");
-<<<<<<< HEAD
                                 return Err(std::io::Error::other("refresh_jwt missing").into());
-=======
-                                return Err(std::io::Error::new(
-                                    std::io::ErrorKind::Other,
-                                    "refresh_jwt missing",
-                                )
-                                .into());
->>>>>>> 96015de5
                             }
                         },
                     };
@@ -1415,15 +1210,7 @@
                         error!(?err);
                     }
                 } else {
-<<<<<<< HEAD
                     return Err(std::io::Error::other("access_jwt or refresh_jwt missing").into());
-=======
-                    return Err(std::io::Error::new(
-                        std::io::ErrorKind::Other,
-                        "access_jwt or refresh_jwt missing",
-                    )
-                    .into());
->>>>>>> 96015de5
                 }
             }
             Err(err) => {
